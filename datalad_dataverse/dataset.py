--- conflicted
+++ resolved
@@ -171,11 +171,7 @@
         # https://github.com/gdcc/pyDataverse/issues/49
         # the code below is nevertheless readied for such a
         # scenario
-<<<<<<< HEAD
-        response = self.data_access_api.get_datafile(fid, data_format="original")
-=======
-        response = self.data_access_api.get_datafile(fid, is_pid=False)
->>>>>>> 8e54971c
+        response = self.data_access_api.get_datafile(fid, is_pid=False, data_format="original")
         # http error handling
         response.raise_for_status()
         with path.open("wb") as f:
