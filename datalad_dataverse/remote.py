--- conflicted
+++ resolved
@@ -163,16 +163,12 @@
         else:
             return False
 
-<<<<<<< HEAD
-    def transfer_store(self, key, local_file):
+    def checkpresentexport(self, key, remote_file):
+        return self.checkpresent(key=remote_file)
+
+    def transfer_store(self, key, local_file, datafile=None):
         if not self.dataset_version == ':latest':
             raise RuntimeError('Cannot store files if a specific version is checked out!')
-=======
-    def checkpresentexport(self, key, remote_file):
-        return self.checkpresent(key=remote_file)
-
-    def transfer_store(self, key, local_file, datafile=None):
->>>>>>> 84f2b2ee
         ds_pid = self.doi
         if datafile is None:
             datafile = Datafile()
