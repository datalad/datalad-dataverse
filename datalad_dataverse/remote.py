from datalad.customremotes import SpecialRemote
from datalad.customremotes.main import main as super_main
from pyDataverse.api import DataAccessApi
from pyDataverse.models import Datafile
import os
from requests import delete
from requests.auth import HTTPBasicAuth
<<<<<<< HEAD
from annexremote import ExportRemote
=======
from datalad_dataverse.utils import (
    get_native_api,
)
>>>>>>> d7d23465


class DataverseRemote(ExportRemote):

    def __init__(self, *args):
        super().__init__(*args)
        self.configs['url'] = 'The Dataverse URL for the remote'
        self.configs['doi'] = 'DOI to the dataset'
        self._api = None

    def initremote(self):
        """
            Use this command to initialize a remote
            git annex initremote dv1 type=external externaltype=dataverse encryption=none
        """
        if self.annex.getconfig('url') is None or self.annex.getconfig('doi') is None:
            raise ValueError('url and doi must be specified')

        # check if instance is readable and authenticated
        resp = self.api.get_info_version()
        if resp.json()['status'] != 'OK':
            raise RuntimeError(f'Cannot connect to dataverse instance (status: {resp.json()["status"]})')

        # check if project with specified doi exists
        dv_ds = self.api.get_dataset(identifier=self.annex.getconfig('doi'))
        if not dv_ds.ok:
            raise RuntimeError("Cannot find dataset")

    @property
    def api(self):
        if self._api is None:
            # connect to dataverse instance
            self._api = get_native_api(
                baseurl=self.annex.getconfig('url'),
                token=os.environ["DATAVERSE_API_TOKEN"],
            )
        return self._api

    def prepare(self):
        # trigger API instance in order to get possibly auth/connection errors
        # right away
        self.api

    def checkpresent(self, key):
        dataset = self.api.get_dataset(identifier=self.annex.getconfig('doi'))

        datafiles = dataset.json()['data']['latestVersion']['files']
        if next((item for item in datafiles if item['label'] == key), None):
            return True
        else:
            return False

    def checkpresentexport(self, key, remote_file):
        return self.checkpresent(remote_file)

    def transfer_store(self, key, local_file):
        ds_pid = self.annex.getconfig('doi')

        datafile = Datafile()
        datafile.set({'pid': ds_pid, 'filename': local_file, 'label': key})
        resp = self.api.upload_datafile(ds_pid, local_file, datafile.json())
        resp.raise_for_status()

    def transferexport_store(self, key, local_file, remote_file):
        self.transfer_store(remote_file, local_file)

    def transfer_retrieve(self, key, file):
        data_api = DataAccessApi(
            base_url=self.annex.getconfig('url'),
            api_token=os.environ["DATAVERSE_API_TOKEN"]
        )
        dataset = self.api.get_dataset(identifier=self.annex.getconfig('doi'))

        # http error handling
        dataset.raise_for_status()

        files_list = dataset.json()['data']['latestVersion']['files']

        # find the file we want to download
        file_id = None
        for current_file in files_list:
            filename = current_file['dataFile']['filename']
            if filename == key:
                file_id = current_file['dataFile']['id']
                break

        # error handling if file was not found on remote
        if file_id is None:
            raise ValueError(f"File {key} is unknown to remote")

        response = data_api.get_datafile(file_id)
        # http error handling
        response.raise_for_status()
        with open(file, "wb") as f:
            f.write(response.content)

    def transferexport_retrieve(self, key, local_file, remote_file):
        self.transfer_retrieve(remote_file, local_file)

    def remove(self, key):
        # get the dataset and a list of all files
        dataset = self.api.get_dataset(identifier=self.annex.getconfig('doi'))
        # http error handling
        dataset.raise_for_status()
        files_list = dataset.json()['data']['latestVersion']['files']

        file_id = None

        # find the file we want to delete
        for file in files_list:
            filename = file['dataFile']['filename']
            if filename == key:
                file_id = file['dataFile']['id']
                break

        if file_id is None:
            # the key is not present, we can return, protocol
            # declare this condition to be a successful removal
            return

        # delete the file
        status = delete(f'{self.annex.getconfig("url")}/dvn/api/data-deposit/v1.1/swordv2/edit-media/file/{file_id}', 
                        auth=HTTPBasicAuth(os.environ["DATAVERSE_API_TOKEN"], ''))
        # http error handling
        status.raise_for_status()
    
    def removeexport(self, key, remote_file):
        return self.remove(remote_file)


def main():
    """cmdline entry point"""
    super_main(
        cls=DataverseRemote,
        remote_name='dataverse',
        description=\
        "transport file content to and from a Dataverse dataset",
)<|MERGE_RESOLUTION|>--- conflicted
+++ resolved
@@ -5,14 +5,10 @@
 import os
 from requests import delete
 from requests.auth import HTTPBasicAuth
-<<<<<<< HEAD
 from annexremote import ExportRemote
-=======
 from datalad_dataverse.utils import (
     get_native_api,
 )
->>>>>>> d7d23465
-
 
 class DataverseRemote(ExportRemote):
 
